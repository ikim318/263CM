--- conflicted
+++ resolved
@@ -413,10 +413,6 @@
         dqdt[i] = q[i + 1] - q[i]
     return dqdt
 
-<<<<<<< HEAD
-
-=======
->>>>>>> a498af3e
 def plot_x_forecast():
     ''' Plot the ODE LPM model over the given data plot with different q-value scenario for predictions.
     Use a curve fitting function to accurately define the optimum parameter values.
@@ -429,7 +425,6 @@
     '''
 
     # Read in time and dependent variable data
-<<<<<<< HEAD
     [t, x_exact] = [load_data()[0], load_data()[2]]
     # dqdt = find_dqdt()
     # GUESS PARAMETERS HERE
@@ -438,22 +433,12 @@
     c = 0.01
     x0 = 40
     pars_guess = [a,b,c,x0]
-=======
-    [t, x_exact] = [load_data()[2], load_data()[3]]
-
-    # GUESS PARAMETERS HERE
-    pars_guess = [4.8e-4, 0.5e-3]
-
->>>>>>> a498af3e
+
     # Optimise parameters for model fit
     pars, pars_cov = x_pars(pars_guess)
 
     # Store optimal values for later use
-<<<<<<< HEAD
     [a, b, c, x0] = pars
-=======
-    [a, b] = pars
->>>>>>> a498af3e
 
     # Solve ODE and plot model
     x = x_curve_fitting(t, *pars)
@@ -466,16 +451,11 @@
 
     # Create forecast time with 200 new time steps
     t1 = []
-<<<<<<< HEAD
     for i in range(50):
-=======
-    for i in range(200):
->>>>>>> a498af3e
         t1.append(i + t_end)
 
     # Set initial and ambient values for forecast
     xi = x[-1]  # Initial value of x is final value of model fit
-<<<<<<< HEAD
 
     # Solve ODE prediction for scenario 1
     q1 = 700  # heat up again
@@ -500,8 +480,6 @@
     ax1.set_title('Pressure Forecast')
     ax1.set_ylabel('Pressure (Bar)')
     ax1.set_xlabel('Time (Years)')
-=======
-    x0 = 22  # Ambient value of x
 
     # Solve ODE prediction for scenario 1
     q1 = 300  # heat up again
@@ -522,7 +500,6 @@
     ax1.set_title('Temp Forecast')
     ax1.set_ylabel('Temp (C)')
     ax1.set_xlabel('Time (sec)')
->>>>>>> a498af3e
     ax1.legend()
     plt.show()
 
@@ -532,10 +509,6 @@
     """
     This function plots the uncertainty of the ODE model.
     """
-
-    # read in time and dependent variable data
-<<<<<<< HEAD
-    [t, x_exact] = [load_data()[0], load_data()[2]]
 
 #   Guess Parameters
     a = 9.81 / (160000 * 0.2)
@@ -543,22 +516,16 @@
     c = 0.01
     x0 = 40
     pars_guess = [a, b, c, x0]
-=======
     [t, x_exact] = [load_data()[2], load_data()[3]]
 
-    # GUESS PARAMETERS HERE
-    pars_guess = [4.8e-4, 0.5e-3]
-
->>>>>>> a498af3e
+
     # Optimise parameters for model fit
     pars, pars_cov = x_pars(pars_guess)
 
     # Store optimal values for later use
-<<<<<<< HEAD
+
     [a, b, c, x0] = pars
-=======
-    [a, b] = pars
->>>>>>> a498af3e
+
 
     # Solve ODE and plot model
     x = x_curve_fitting(t, *pars)
@@ -576,7 +543,6 @@
 
     # Set initial and ambient values for forecast
     xi = x[-1]  # Initial value of x is final value of model fit
-<<<<<<< HEAD
     q1 = 700  # heat up again
     x1 = solve_ode_prediction(ode_model, t1[0], t1[-1], t1[1] - t1[0], xi, q1, a, b, c, 0, x0)[1]
     ax1.plot(t1, x1, 'purple', label='Prediction when q = 700 (Iwi)')
@@ -595,32 +561,7 @@
     x4 = solve_ode_prediction(ode_model, t1[0], t1[-1], t1[1] - t1[0], xi, q4, a, b, c, 0, x0)[1]
     ax1.plot(t1, x4, 'red', label='Prediction when q = 800 (Medium)')
 
-
-    # Estimate the variability of parameter b
-    var = 1e-3
-=======
-    x0 = 22  # Ambient value of x
-
-    # Solve ODE prediction for scenario 1
-    q1 = 300  # heat up again
-    x1 = solve_ode_prediction(ode_model, t1[0], t1[-1], t1[1] - t1[0], xi, q1, a, b, x0)[1]
-    ax1.plot(t1, x1, 'purple')
-
-    # Solve ODE prediction for scenario 2
-    q2 = 0  # keep q the same at zero
-    x2 = solve_ode_prediction(ode_model, t1[0], t1[-1], t1[1] - t1[0], xi, q2, a, b, x0)[1]
-    ax1.plot(t1, x2, 'green')
-
-    # Solve ODE prediction for scenario 3
-    q3 = -300  # extract at faster rate
-    x3 = solve_ode_prediction(ode_model, t1[0], t1[-1], t1[1] - t1[0], xi, q3, a, b, x0)[1]
-    ax1.plot(t1, x3, 'blue')
-
-    # Estimate the variability of parameter b
-    # We are assuming that parameter b has the biggest source of error in the
-    # system (you could choose another parameter if you like)
-    var = 1e-4
->>>>>>> a498af3e
+    var = 0.001
 
     # using Normal function to generate 500 random samples from a Gaussian distribution
     samples = np.random.normal(b, var, 500)
@@ -633,8 +574,6 @@
         # frequency distribution for histograms for parameters
         b_list.append(samples[i])
 
-        # Solve model fit with uncertainty
-<<<<<<< HEAD
         spars = [a, samples[i],c,x0]
         x = x_curve_fitting(t, *spars)
         ax1.plot(t, x, 'black', alpha=0.1, lw=0.5)
@@ -657,26 +596,7 @@
         q4 = 800
         x4 = solve_ode_prediction(ode_model, t1[0], t1[-1], t1[1] - t1[0], xi, q4, a, b, c, 0, x0)[1]
         ax1.plot(t1, x4, 'red')
-=======
-        spars = [a, samples[i]]
-        x = x_curve_fitting(t, *spars)
-        ax1.plot(t, x, 'black', alpha=0.1, lw=0.5)
-
-        # Solve ODE prediction for scenario 1 with uncertainty
-        q1 = 300  # heat up again
-        x1 = solve_ode_prediction(ode_model, t1[0], t1[-1], t1[1] - t1[0], xi, q1, a, samples[i], x0)[1]
-        ax1.plot(t1, x1, 'purple', alpha=0.1, lw=0.5)
-
-        # Solve ODE prediction for scenario 2 with uncertainty
-        q2 = 0  # keep q the same at zero
-        x2 = solve_ode_prediction(ode_model, t1[0], t1[-1], t1[1] - t1[0], xi, q2, a, samples[i], x0)[1]
-        ax1.plot(t1, x2, 'green', alpha=0.1, lw=0.5)
-
-        # Solve ODE prediction for scenario 3 with uncertainty
-        q3 = -300  # extract at faster rate
-        x3 = solve_ode_prediction(ode_model, t1[0], t1[-1], t1[1] - t1[0], xi, q3, a, samples[i], x0)[1]
-        ax1.plot(t1, x3, 'blue', alpha=0.1, lw=0.5)
->>>>>>> a498af3e
+
 
     ax1.set_title('Temp Uncertainty Forecast')
     ax1.set_ylabel('Temp (C)')
@@ -696,8 +616,4 @@
     ax2.legend(loc=0, fontsize=9)
 
     plt.tight_layout(pad=0.4, w_pad=0.5, h_pad=1.0)
-<<<<<<< HEAD
-    plt.show()
-=======
-    plt.show()
->>>>>>> a498af3e
+    plt.show()